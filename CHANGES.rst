--- conflicted
+++ resolved
@@ -1,8 +1,6 @@
-<<<<<<< HEAD
 v3.1.0
 ======
 
-=======
 v3.0.3
 ======
 - fixed the missing path for relative imports in plugins.
@@ -16,7 +14,6 @@
 - missing spots in doc and feedback for for activate/deactivate
 - aclattr fix for the slack backend
 - status uses more of the markdown goodies
->>>>>>> 70ab1a31
 
 v3.0.1
 ======
