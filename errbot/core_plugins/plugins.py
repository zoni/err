# -*- coding: utf-8 -*-
from ast import literal_eval
import subprocess
from os import path
from pprint import pformat
import shutil

from errbot import BotPlugin, botcmd
from errbot.repos import KNOWN_PUBLIC_REPOS
from errbot.rendering import md_escape
from errbot.utils import which
from errbot.plugin_manager import check_dependencies, global_restart, PluginConfigurationException


class Plugins(BotPlugin):

    @botcmd(admin_only=True)
    def repos_install(self, mess, args):
        """ install a plugin repository from the given source or a known public repo (see !repos to find those).
        for example from a known repo : !install err-codebot
        for example a git url : git@github.com:gbin/plugin.git
        or an url towards a tar.gz archive : http://www.gootz.net/plugin-latest.tar.gz
        """
        if not args.strip():
            return "You should have an urls/git repo argument"
        errors = self._bot.install_repo(args)
        if errors:
            self.send(mess.frm, 'Some plugins are generating errors:\n' + '\n'.join(errors),
                      message_type=mess.type)
        else:
            self.send(
                mess.frm,
                ("A new plugin repository has been installed correctly from "
                 "%s. Refreshing the plugins commands..." % args),
                message_type=mess.type
            )
        loading_errors = self._bot.activate_non_started_plugins()
        if loading_errors:
            return loading_errors
        return "Plugins reloaded without any error."

    @botcmd(admin_only=True)
    def repos_uninstall(self, mess, args):
        """ uninstall a plugin repository by name.
        """
        if not args.strip():
<<<<<<< HEAD
            return "You should have a repo name as argument"

        repos = self._bot.get_installed_plugin_repos()

=======
            yield "You should have a repo name as argument"
            return

        repos = self._bot.get(self._bot.REPOS, {})
>>>>>>> 27e76c22
        if args not in repos:
            yield "This repo is not installed check with " + self._bot.prefix + "repos the list of installed ones"
            return

        plugin_path = path.join(self._bot.plugin_dir, args)
        for plugin in self._bot.getAllPlugins():
            if plugin.path.startswith(plugin_path):
                yield 'Removing %s...' % plugin.name
                self._bot.remove_plugin(plugin)

        shutil.rmtree(plugin_path)
        repos.pop(args)
        self._bot.set_plugin_repos(repos)

        yield 'Repo %s removed.' % args


    # noinspection PyUnusedLocal
    @botcmd(template='repos')
    def repos(self, mess, args):
        """ list the current active plugin repositories
        """

        installed_repos = self._bot.get_installed_plugin_repos()

        all_names = sorted(set([name for name in KNOWN_PUBLIC_REPOS] + [name for name in installed_repos]))

        repos = {'repos': []}

        for repo_name in all_names:

            installed = False
            public = False

            try:
                description = KNOWN_PUBLIC_REPOS[repo_name].get('documentation', 'Unavailable')
            except KeyError:
                description = installed_repos[repo_name].get('path')

            if repo_name in KNOWN_PUBLIC_REPOS:
                public = True

            if repo_name in installed_repos:
                installed = True

            # installed, public, name, desc
            repos['repos'].append((installed, public, repo_name, description))

        return repos


    @botcmd(split_args_with=' ', admin_only=True)
    def repos_update(self, mess, args):
        """ update the bot and/or plugins
        use : !repos update all
        to update everything
        or : !repos update core
        to update only the core
        or : !repos update repo_name repo_name ...
        to update selectively some repos
        """
        git_path = which('git')
        if not git_path:
            return ('git command not found: You need to have git installed on '
                    'your system to be able to install git based plugins.')

        directories = set()
        repos = {}
        _installed = self._bot.get_installed_plugin_repos()

        # Fix to migrate exiting plugins into new format
        for short_name, url in _installed.items():
            name = ('/'.join(url.split('/')[-2:])).replace('.git', '')

            t_installed = {name: {
                'path': url,
                'documentation': 'Unavilable',
                'python': None,
                'avatar_url': None,
                }
            }
            repos.update(t_installed)

        core_to_update = 'all' in args or 'core' in args
        if core_to_update:
            directories.add(path.dirname(__file__))

        if 'all' in args:
            directories.update([path.join(self._bot.plugin_dir, name) for name in repos])
        else:
            directories.update([path.join(self._bot.plugin_dir, name) for name in set(args).intersection(set(repos))])

        for d in directories:
            self.send(mess.frm, "I am updating %s ..." % d, message_type=mess.type)
            p = subprocess.Popen([git_path, 'pull'], cwd=d, stdout=subprocess.PIPE, stderr=subprocess.PIPE)
            feedback = p.stdout.read().decode('utf-8') + '\n' + '-' * 50 + '\n'
            err = p.stderr.read().strip().decode('utf-8')
            if err:
                feedback += err + '\n' + '-' * 50 + '\n'
            dep_err = check_dependencies(d)
            if dep_err:
                feedback += dep_err + '\n'
            if p.wait():
                self.send(mess.frm, "Update of %s failed...\n\n%s\n\n resuming..." % (d, feedback),
                          message_type=mess.type)
            else:
                self.send(mess.frm, "Update of %s succeeded...\n\n%s\n\n" % (d, feedback),
                          message_type=mess.type)
                if not core_to_update:
                    for plugin in self._bot.getAllPlugins():
                        if plugin.path.startswith(d) and hasattr(plugin, 'is_activated') and plugin.is_activated:
                            name = plugin.name
                            self.send(mess.frm, '/me is reloading plugin %s' % name)
                            self._bot.reload_plugin_by_name(plugin.name)
                            self.send(mess.frm, '%s reloaded and reactivated' % name)
        if core_to_update:
            self.send(mess.frm, "You have updated the core, I need to restart.", message_type=mess.type)
            global_restart()
        return "Done."

    # noinspection PyUnusedLocal
    @botcmd(split_args_with=' ', admin_only=True)
    def plugin_config(self, mess, args):
        """ configure or get the configuration / configuration template for a specific plugin
        ie.
        !plugin config ExampleBot
        could return a template if it is not configured:
        {'LOGIN': 'example@example.com', 'PASSWORD': 'password', 'DIRECTORY': '/toto'}
        Copy paste, adapt so can configure the plugin :
        !plugin config ExampleBot {'LOGIN': 'my@email.com', 'PASSWORD': 'myrealpassword', 'DIRECTORY': '/tmp'}
        It will then reload the plugin with this config.
        You can at any moment retreive the current values:
        !plugin config ExampleBot
        should return :
        {'LOGIN': 'my@email.com', 'PASSWORD': 'myrealpassword', 'DIRECTORY': '/tmp'}
        """
        plugin_name = args[0]
        if self._bot.is_plugin_blacklisted(plugin_name):
            return 'Load this plugin first with ' + self._bot.prefix + 'load %s' % plugin_name
        obj = self._bot.get_plugin_obj_by_name(plugin_name)
        if obj is None:
            return 'Unknown plugin or the plugin could not load %s' % plugin_name
        template_obj = obj.get_configuration_template()
        if template_obj is None:
            return 'This plugin is not configurable.'

        if len(args) == 1:
            response = ("Default configuration for this plugin (you can copy and paste "
                        "this directly as a command):\n\n"
                        "```\n{prefix}plugin config {plugin_name} \n{config}\n```").format(
                prefix=self._bot.prefix, plugin_name=plugin_name, config=pformat(template_obj))

            current_config = self._bot.get_plugin_configuration(plugin_name)
            if current_config:
                response += ("\n\nCurrent configuration:\n\n"
                             "```\n{prefix}plugin config {plugin_name} \n{config}\n```").format(
                    prefix=self._bot.prefix, plugin_name=plugin_name, config=pformat(current_config))
            return response

        # noinspection PyBroadException
        try:
            real_config_obj = literal_eval(' '.join(args[1:]))
        except Exception:
            self.log.exception('Invalid expression for the configuration of the plugin')
            return 'Syntax error in the given configuration'
        if type(real_config_obj) != type(template_obj):
            return 'It looks fishy, your config type is not the same as the template !'

        self._bot.set_plugin_configuration(plugin_name, real_config_obj)
        self._bot.deactivate_plugin(plugin_name)
        try:
            self._bot.activate_plugin(plugin_name)
        except PluginConfigurationException as ce:
            self.log.debug('Invalid configuration for the plugin, reverting the plugin to unconfigured')
            self._bot.set_plugin_configuration(plugin_name, None)
            return 'Incorrect plugin configuration: %s' % ce
        return 'Plugin configuration done.'

    def formatted_plugin_list(self, active_only=True):
        """
        Return a formatted, plain-text list of loaded plugins.

        When active_only=True, this will only return plugins which
        are actually active. Otherwise, it will also include inactive
        (blacklisted) plugins.
        """
        if active_only:
            all_plugins = self._bot.get_all_active_plugin_names()
        else:
            all_plugins = self._bot.get_all_plugin_names()
        return "\n".join(("- " + plugin for plugin in all_plugins))

    # noinspection PyUnusedLocal
    @botcmd(admin_only=True)
    def plugin_reload(self, mess, args):
        """reload a plugin: reload the code of the plugin leaving the activation status intact."""
        name = args.strip()
        if not name:
            yield ("Please tell me which of the following plugins to reload:\n"
                   "{}".format(self.formatted_plugin_list(active_only=False)))
            return
        if name not in self._bot.get_all_plugin_names():
            yield ("{} isn't a valid plugin name. The current plugins are:\n"
                   "{}".format(name, self.formatted_plugin_list(active_only=False)))
            return

        if name not in self._bot.get_all_active_plugin_names():
            yield (("Warning: plugin %s is currently not activated. " +
                   "Use !plugin activate %s to activate it.") % (name, name))

        self._bot.reload_plugin_by_name(name)

        yield "Plugin %s reloaded." % name

    # noinspection PyUnusedLocal
    @botcmd(admin_only=True)
    def plugin_activate(self, mess, args):
        """activate a plugin. [calls .activate() on the plugin]"""
        args = args.strip()
        if not args:
            return ("Please tell me which of the following plugins to activate:\n"
                    "{}".format(self.formatted_plugin_list(active_only=False)))
        if args not in self._bot.get_all_plugin_names():
            return ("{} isn't a valid plugin name. The current plugins are:\n"
                    "{}".format(args, self.formatted_plugin_list(active_only=False)))
        if args in self._bot.get_all_active_plugin_names():
            return "{} is already activated.".format(args)

        return self._bot.activate_plugin(args)

    # noinspection PyUnusedLocal
    @botcmd(admin_only=True)
    def plugin_deactivate(self, mess, args):
        """deactivate a plugin. [calls .deactivate on the plugin]"""
        args = args.strip()
        if not args:
            return ("Please tell me which of the following plugins to deactivate:\n"
                    "{}".format(self.formatted_plugin_list(active_only=False)))
        if args not in self._bot.get_all_plugin_names():
            return ("{} isn't a valid plugin name. The current plugins are:\n"
                    "{}".format(args, self.formatted_plugin_list(active_only=False)))
        if args not in self._bot.get_all_active_plugin_names():
            return "{} is already deactivated.".format(args)

        return self._bot.deactivate_plugin(args)

    # noinspection PyUnusedLocal
    @botcmd(admin_only=True)
    def plugin_blacklist(self, mess, args):
        """Blacklist a plugin so that it will not be loaded automatically during bot startup.
        If the plugin is currently activated, it will deactiveate it first."""
        if args not in self._bot.get_all_plugin_names():
            return ("{} isn't a valid plugin name. The current plugins are:\n"
                    "{}".format(args, self.formatted_plugin_list(active_only=False)))

        if args in self._bot.get_all_active_plugin_names():
            self._bot.deactivate_plugin(args)

        return self._bot.blacklist_plugin(args)

    # noinspection PyUnusedLocal
    @botcmd(admin_only=True)
    def plugin_unblacklist(self, mess, args):
        """Remove a plugin from the blacklist"""
        if args not in self._bot.get_all_plugin_names():
            return ("{} isn't a valid plugin name. The current plugins are:\n"
                    "{}".format(args, self.formatted_plugin_list(active_only=False)))

        if args not in self._bot.get_all_active_plugin_names():
            self._bot.activate_plugin(args)

        return self._bot.unblacklist_plugin(args)<|MERGE_RESOLUTION|>--- conflicted
+++ resolved
@@ -44,17 +44,11 @@
         """ uninstall a plugin repository by name.
         """
         if not args.strip():
-<<<<<<< HEAD
-            return "You should have a repo name as argument"
-
-        repos = self._bot.get_installed_plugin_repos()
-
-=======
             yield "You should have a repo name as argument"
             return
 
-        repos = self._bot.get(self._bot.REPOS, {})
->>>>>>> 27e76c22
+        repos = self._bot.get_installed_plugin_repos()
+
         if args not in repos:
             yield "This repo is not installed check with " + self._bot.prefix + "repos the list of installed ones"
             return
@@ -71,7 +65,6 @@
 
         yield 'Repo %s removed.' % args
 
-
     # noinspection PyUnusedLocal
     @botcmd(template='repos')
     def repos(self, mess, args):
@@ -104,7 +97,6 @@
             repos['repos'].append((installed, public, repo_name, description))
 
         return repos
-
 
     @botcmd(split_args_with=' ', admin_only=True)
     def repos_update(self, mess, args):
