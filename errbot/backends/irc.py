from __future__ import absolute_import
import logging
import sys
import threading
import subprocess
import struct
import re

import time
from markdown import Markdown
from markdown.extensions.extra import ExtraExtension

from errbot.backends.base import Message, MUCRoom, Stream, RoomError, \
                                    RoomNotJoinedError, Stream, Identifier, \
                                    MUCIdentifier, ONLINE
from errbot.errBot import ErrBot
from errbot.utils import rate_limited
from errbot.rendering.ansi import AnsiExtension, enable_format, \
                                    CharacterTable, NSC


# Can't use __name__ because of Yapsy
log = logging.getLogger('errbot.backends.irc')

IRC_CHRS = CharacterTable(fg_black=NSC('\x0301'),
                          fg_red=NSC('\x0304'),
                          fg_green=NSC('\x0303'),
                          fg_yellow=NSC('\x0308'),
                          fg_blue=NSC('\x0302'),
                          fg_magenta=NSC('\x0306'),
                          fg_cyan=NSC('\x0310'),
                          fg_white=NSC('\x0300'),
                          fg_default=NSC('\x03'),
                          bg_black=NSC('\x03,01'),
                          bg_red=NSC('\x03,04'),
                          bg_green=NSC('\x03,03'),
                          bg_yellow=NSC('\x03,08'),
                          bg_blue=NSC('\x03,02'),
                          bg_magenta=NSC('\x03,06'),
                          bg_cyan=NSC('\x03,10'),
                          bg_white=NSC('\x03,00'),
                          bg_default=NSC('\x03,'),
                          fx_reset=NSC('\x03'),
                          fx_bold=NSC('\x02'),
                          fx_italic=NSC('\x1D'),
                          fx_underline=NSC('\x1F'),
                          fx_not_italic=NSC('\x0F'),
                          fx_not_underline=NSC('\x0F'),
                          fx_normal=NSC('\x0F'),
                          fixed_width='',
                          end_fixed_width='',
                          inline_code='',
                          end_inline_code='')

IRC_NICK_REGEX = r'[a-zA-Z\[\]\\`_\^\{\|\}][a-zA-Z0-9\[\]\\`_\^\{\|\}-]+'

try:
    import irc.connection
    from irc.client import ServerNotConnectedError, NickMask
    from irc.bot import SingleServerIRCBot
except ImportError as _:
    log.exception("Could not start the IRC backend")
    log.fatal("""
    If you intend to use the IRC backend please install the python irc package:
    -> On debian-like systems
    sudo apt-get install python-software-properties
    sudo apt-get update
    sudo apt-get install python-irc
    -> On Gentoo
    sudo emerge -av dev-python/irc
    -> Generic
    pip install irc
    """)
    sys.exit(-1)




def irc_md():
    """This makes a converter from markdown to mirc color format.
    """
    md = Markdown(output_format='irc', extensions=[ExtraExtension(), AnsiExtension()])
    md.stripTopLevelTags = False
    return md


class IRCIdentifier(Identifier):
    # TODO(gbin): remove the deprecation warnings at one point.

    def __init__(self, mask, aclpattern):
        self._nickmask = NickMask(mask)
        self._aclpattern = aclpattern

    @property
    def nick(self):
        return self._nickmask.nick

    @property
    def user(self):
        return self._nickmask.user

    @property
    def host(self):
        return self._nickmask.host

    # generic compatibility
    person = nick

    @property
    def client(self):
        return self._nickmask.userhost

    @property
    def fullname(self):
        # TODO: this should be possible to get
        return None

    @property
    def aclattr(self):
        return self._aclpattern.format(
            nick=self._nickmask.nick,
            user=self._nickmask.user,
            host=self._nickmask.host,
        )

    def __unicode__(self):
        if self._nickmask.userhost:
            return self._nickmask.userhost
        elif self._nickmask.nick:
            return self._nickmask.nick
        return ""

    def __str__(self):
        return self.__unicode__()


class IRCMUCOccupant(MUCIdentifier, IRCIdentifier):
<<<<<<< HEAD

    def __init__(self, mask, room):
        super().__init__(mask)
=======
    def __init__(self, mask, room, aclpattern):
        super().__init__(mask, aclpattern)
>>>>>>> 607dcde5
        self._room = room

    @property
    def room(self):
        return self._room

    def __unicode__(self):
        if self._nickmask.userhost:
            return "%s %s" % (self._nickmask.userhost, self._room)
        elif self._nickmask.nick:
            return "%s %s" % (self._nickmask.nick, self._room)
        return " " + self._room

    def __str__(self):
        return self.__unicode__()

    def __repr__(self):
        return "<{} - {}>".format(self.__unicode__(), super().__repr__())


JOIN_TIMEOUT = 30


class IRCMUCRoom(MUCRoom):
<<<<<<< HEAD

    def __init__(self, room, bot):
=======
    def __init__(self, room, bot, aclpattern):
>>>>>>> 607dcde5
        self._bot = bot
        self.room = room
        self.aclpattern = aclpattern
        self.connection = self._bot.conn.connection

    def __unicode__(self):
        return self.room

    def __str__(self):
        return self.__unicode__()

    def __repr__(self):
        return "<{} - {}>".format(self.__unicode__(), super().__repr__())

    def join(self, username=None, password=None):
        """
        Join the room.

        If the room does not exist yet, this will automatically call
        :meth:`create` on it first.
        """
        if username is not None:
            log.debug("Ignored username parameter on join(), it is unsupported on this back-end.")
        if password is None:
            password = ""

        self.connection.join(self.room, key=password)
<<<<<<< HEAD
=======
        for attempt in range(JOIN_TIMEOUT):
            time.sleep(.5)
            if self.joined:
                break
            time.sleep(.5)
        else:
            log.error("Timeout: Could not join %s", self.room)
            return

        self._bot.callback_room_joined(self)
>>>>>>> 607dcde5
        log.info("Joined room {}".format(self.room))

    def leave(self, reason=None):
        """
        Leave the room.

        :param reason:
            An optional string explaining the reason for leaving the room
        """
        if reason is None:
            reason = ""

        self.connection.part(self.room, reason)
        for attempt in range(JOIN_TIMEOUT):
            time.sleep(.5)
            if not self.joined:
                break
            time.sleep(.5)
        else:
            log.error("Timeout: Could not part %s", self.room)
            return

        self._bot.callback_room_left(self)
        log.info("Left room {}".format(self.room))

    def create(self):
        """
        Not supported on this back-end. Will join the room to ensure it exists, instead.
        """
        logging.warning(
            "IRC back-end does not support explicit creation, joining room "
            "instead to ensure it exists."
        )
        self.join()

    def destroy(self):
        """
        Not supported on IRC, will raise :class:`~errbot.backends.base.RoomError`.
        """
        raise RoomError("IRC back-end does not support destroying rooms.")

    @property
    def exists(self):
        """
        Boolean indicating whether this room already exists or not.

        :getter:
            Returns `True` if the room exists, `False` otherwise.
        """
        logging.warning(
            "IRC back-end does not support determining if a room exists. "
            "Returning the result of joined instead."
        )
        return self.joined

    @property
    def joined(self):
        """
        Boolean indicating whether this room has already been joined.

        :getter:
            Returns `True` if the room has been joined, `False` otherwise.
        """
        return self.room in self._bot.conn.channels.keys()

    @property
    def topic(self):
        """
        The room topic.

        :getter:
            Returns the topic (a string) if one is set, `None` if no
            topic has been set at all.
        """
        return self.connection.topic(self.room)

    @topic.setter
    def topic(self, topic):
        """
        Set the room's topic.

        :param topic:
            The topic to set.
        """
        self.connection.topic(self.room, topic)

    @property
    def occupants(self):
        """
        The room's occupants.

        :getter:
            Returns a list of occupants.
            :raises:
            :class:`~MUCNotJoinedError` if the room has not yet been joined.
        """
        occupants = []
        try:
            for nick in self._bot.conn.channels[self.room].users():
<<<<<<< HEAD
                occupants.append(IRCMUCOccupant(mask=nick, room=self.room))
=======
                occupants.append(IRCMUCOccupant(nick, room=self.room, aclpattern=self.aclpattern))
>>>>>>> 607dcde5
        except KeyError:
            raise RoomNotJoinedError("Must be in a room in order to \
                                     see occupants.")
        return occupants

    def invite(self, *args):
        """
        Invite one or more people into the room.

        :*args:
            One or more nicks to invite into the room.
        """
        for nick in args:
            self.connection.invite(nick, self.room)
            log.info("Invited {} to {}".format(nick, self.room))


class IRCConnection(SingleServerIRCBot):

    def __init__(self,
                 callback,
                 nickname,
                 server,
                 port=6667,
                 ssl=False,
                 bind_address=None,
                 ipv6=False,
                 password=None,
                 username=None,
                 nickserv_password=None,
                 private_rate=1,
                 channel_rate=1,
                 reconnect_on_kick=5,
                 reconnect_on_disconnect=5,
                 aclpattern=None):
        self.use_ssl = ssl
        self.use_ipv6 = ipv6
        self.bind_address = bind_address
        self.callback = callback
        self.aclpattern = aclpattern
        # manually decorate functions
        if private_rate:
            self.send_private_message = rate_limited(private_rate)(self.send_private_message)

        if channel_rate:
            self.send_public_message = rate_limited(channel_rate)(self.send_public_message)
        self._reconnect_on_kick = reconnect_on_kick
        self._pending_transfers = {}
        self._recently_joined_lock=threading.Lock()
        self._recently_joined_to = set()

        self.nickserv_password = nickserv_password
        if username is None:
            username = nickname
        self.transfers = {}
        super().__init__([(server, port, password)], nickname, username, reconnection_interval=reconnect_on_disconnect)

    def connect(self, *args, **kwargs):
        # Decode all input to UTF-8, but use a replacement character for
        # unrecognized byte sequences
        # (as described at https://pypi.python.org/pypi/irc)
        self.connection.buffer_class.errors = 'replace'

        connection_factory_kwargs = {}
        if self.use_ssl:
            import ssl
            connection_factory_kwargs['wrapper'] = ssl.wrap_socket
        if self.bind_address is not None:
            connection_factory_kwargs['bind_address'] = self.bind_address
        if self.use_ipv6:
            connection_factory_kwargs['ipv6'] = True

        connection_factory = irc.connection.Factory(**connection_factory_kwargs)
        self.connection.connect(*args, connect_factory=connection_factory, **kwargs)

    def on_welcome(self, _, e):
        log.info("IRC welcome %s" % e)

        # try to identify with NickServ if there is a NickServ password in the
        # config
        if self.nickserv_password:
            msg = 'identify %s' % self.nickserv_password
            self.send_private_message('NickServ', msg)

        # Must be done in a background thread, otherwise the join room
        # from the ChatRoom plugin joining channels from CHATROOM_PRESENCE
        # ends up blocking on connect.
        t = threading.Thread(target=self.callback.connect_callback)
        t.setDaemon(True)
        t.start()

    def on_pubmsg(self, _, e):
        msg = Message(e.arguments[0], type_='groupchat')
        room = e.target
        if room[0] != '#' and room[0] != '$':
            raise Exception('[%s] is not a room' % room)
        msg.frm = IRCMUCOccupant(e.source, room, aclpattern=self.aclpattern)
        msg.to = self.callback.bot_identifier
        msg.nick = msg.frm.nick  # FIXME find the real nick in the channel
        self.callback.callback_message(msg)

        possible_mentions = re.findall(IRC_NICK_REGEX, e.arguments[0])
        room_users = self.channels[room].users()
        mentions = filter(lambda x: x in room_users, possible_mentions)
        if mentions:
            mentions = [self.build_identifier(mention) for mention in mentions]
            self.callback.callback_mention(msg, mentions)

    def on_privmsg(self, _, e):
        msg = Message(e.arguments[0])
        msg.frm = IRCIdentifier(e.source, self.aclpattern)
        msg.to = IRCIdentifier(e.target, self.aclpattern)
        self.callback.callback_message(msg)

    def on_kick(self, _, e):
        if not self._reconnect_on_kick:
            log.info("RECONNECT_ON_KICK is 0 or None, won't try to reconnect")
            return
        log.info("Got kicked out of %s... reconnect in %d seconds... " % (e.target, self._reconnect_on_kick))

        def reconnect_channel(name):
            log.info("Reconnecting to %s after having beeing kicked" % name)
            self.callback.query_room(name).join()
        t = threading.Timer(self._reconnect_on_kick, reconnect_channel, [e.target, ])
        t.daemon = True
        t.start()

    def send_private_message(self, to, line):
        try:
            self.connection.privmsg(to, line)
        except ServerNotConnectedError:
            pass  # the message will be lost

    def send_public_message(self, to, line):
        try:
            self.connection.privmsg(to, line)
        except ServerNotConnectedError:
            pass  # the message will be lost

    def on_disconnect(self, _, e):
        self.callback.disconnect_callback()

    def send_stream_request(self, identifier, fsource, name=None, size=None, stream_type=None):
        # Creates a new connection
        dcc = self.dcc_listen("raw")
        msg_parts = map(str, (
            'SEND',
            name,
            irc.client.ip_quad_to_numstr(dcc.localaddress),
            dcc.localport,
            size,
        ))
        msg = subprocess.list2cmdline(msg_parts)
        self.connection.ctcp("DCC", identifier.nick, msg)
        stream = Stream(identifier, fsource, name, size, stream_type)
        self.transfers[dcc] = stream

        return stream

    def on_dcc_connect(self, dcc, event):
        stream = self.transfers.get(dcc, None)
        if stream is None:
            log.error("DCC connect on a none registered connection")
            return
        log.debug("Start transfer for %s" % stream.identifier)
        stream.accept()
        self.send_chunk(stream, dcc)

    def on_dcc_disconnect(self, dcc, event):
        self.transfers.pop(dcc)

    def on_endofnames(self, connection, event):
        """
            Handler of the enfofnames IRC message/event.

            The endofnames message is sent to the client when the server finish
            to send the list of names of the room ocuppants.
            This usually happens when you join to the room.
            So in this case, we use this event to determine that our bot is
            finally joined to the room.

            :param:
                connection: Is an 'irc.client.ServerConnection' object

            :param:
                event: Is an 'irc.client.Event' object
                the e.arguments[0] contains the channel name
        """
        # The event.arguments[0] contains the channel name.
        # We filter that to avoid a misfire of the event.
        room_name = event.arguments[0]
        with self._recently_joined_lock:
            if room_name in self._recently_joined_to:
                self._recently_joined_to.remove(room_name)
                self.callback.callback_room_joined(\
                                    IRCMUCRoom(room_name, self.callback))

    def on_join(self, connection, event):
        """
            Handler of the join IRC message/event

            :param:
                connection: Is an 'irc.client.ServerConnection' object

            :param:
                event: Is an 'irc.client.Event' object
                the event.target contains the channel name
        """
        # We can't fire the room_joined event yet,
        # because we don't have the occupants info.
        # We need to wait to endofnames message.
        room_name = event.target
        with self._recently_joined_lock:
            self._recently_joined_to.add(room_name)

    @staticmethod
    def send_chunk(stream, dcc):
        data = stream.read(4096)
        dcc.send_bytes(data)
        stream.ack_data(len(data))

    def on_dccmsg(self, dcc, event):
        stream = self.transfers.get(dcc, None)
        if stream is None:
            log.error("DCC connect on a none registered connection")
            return
        acked = struct.unpack("!I", event.arguments[0])[0]
        if acked == stream.size:
            log.info("File %s successfully transfered to %s" % (stream.name, stream.identifier))
            dcc.disconnect()
            self.transfers.pop(dcc)
        elif acked == stream.transfered:
            log.debug("Chunk for file %s successfully transfered to %s (%d/%d)  " %
                      (stream.name, stream.identifier, stream.transfered, stream.size))
            self.send_chunk(stream, dcc)
        else:
            log.debug("Partial chunk for file %s successfully transfered to %s (%d/%d), wait for more" %
                      (stream.name, stream.identifier, stream.transfered, stream.size))

    def away(self, message=""):
        """
        Extend the original implementation to support AWAY.
        To set an away message, set message to something.
        To cancel an away message, leave message at empty string.
        """
        self.connection.send_raw(" ".join(["AWAY", message]).strip())


class IRCBackend(ErrBot):

    def __init__(self, config):
        identity = config.BOT_IDENTITY
        nickname = identity['nickname']
        server = identity['server']
        port = identity.get('port', 6667)
        password = identity.get('password', None)
        ssl = identity.get('ssl', False)
        bind_address = identity.get('bind_address', None)
        ipv6 = identity.get('ipv6', False)
        username = identity.get('username', None)
        nickserv_password = identity.get('nickserv_password', None)

        compact = config.COMPACT_OUTPUT if hasattr(config, 'COMPACT_OUTPUT') else True
        enable_format('irc', IRC_CHRS, borders=not compact)

        self.aclpattern = getattr(config, 'IRC_ACL_PATTERN', '{nick}!{user}@{host}')
        private_rate = getattr(config, 'IRC_PRIVATE_RATE', 1)
        channel_rate = getattr(config, 'IRC_CHANNEL_RATE', 1)
        reconnect_on_kick = getattr(config, 'IRC_RECONNECT_ON_KICK', 5)
        reconnect_on_disconnect = getattr(config, 'IRC_RECONNECT_ON_DISCONNECT', 5)

        self.bot_identifier = IRCIdentifier(
<<<<<<< HEAD
            nickname + '!' + nickname + '@' + server)
=======
            nickname + '!' + nickname + '@' + server,
            self.aclpattern
        )
>>>>>>> 607dcde5
        super().__init__(config)
        self.conn = IRCConnection(callback=self,
                                  nickname=nickname,
                                  server=server,
                                  port=port,
                                  ssl=ssl,
                                  bind_address=bind_address,
                                  ipv6=ipv6,
                                  password=password,
                                  username=username,
                                  nickserv_password=nickserv_password,
                                  private_rate=private_rate,
                                  channel_rate=channel_rate,
                                  reconnect_on_kick=reconnect_on_kick,
                                  reconnect_on_disconnect=reconnect_on_disconnect,
                                  aclpattern=self.aclpattern,
                                  )
        self.md = irc_md()

    def send_message(self, mess):
        super().send_message(mess)
        if mess.type == 'chat':
            msg_func = self.conn.send_private_message
            msg_to = mess.to.person
        else:
            msg_func = self.conn.send_public_message
            msg_to = mess.to.room

        body = self.md.convert(mess.body)
        for line in body.split('\n'):
            msg_func(msg_to, line)

    def change_presence(self, status: str = ONLINE, message: str = '') -> None:
        if status == ONLINE:
            self.conn.away()  # cancels the away message
        else:
            self.conn.away('[%s] %s' % (status, message))

    def send_stream_request(self, identifier, fsource, name=None, size=None, stream_type=None):
        return self.conn.send_stream_request(identifier, fsource, name, size, stream_type)

    def build_reply(self, mess, text=None, private=False):
        log.debug("Build reply.")
        log.debug("Orig From %s" % mess.frm)
        log.debug("Orig To %s" % mess.to)
        log.debug("Orig Type %s" % mess.type)

        msg_type = mess.type
        response = self.build_message(text)

        response.frm = self.bot_identifier
        response.to = mess.frm
        response.type = 'chat' if private else msg_type

        log.debug("Response From %s" % response.frm)
        log.debug("Response To %s" % response.to)
        log.debug("Response Type %s" % response.type)

        return response

    def serve_forever(self):
        try:
            self.conn.start()
        finally:
            log.debug("Trigger disconnect callback")
            self.disconnect_callback()
            log.debug("Trigger shutdown")
            self.shutdown()

    def connect(self):
        return self.conn

    def build_message(self, text):
        text = text.replace('', '*')  # there is a weird chr IRC is sending that we need to filter out
        return super().build_message(text)

    def build_identifier(self, txtrep):
        log.debug("Build identifier from [%s]" % txtrep)
        if txtrep.startswith('#'):
            return IRCMUCOccupant(None, txtrep, aclpattern=self.aclpattern)

        return IRCIdentifier(txtrep, self.aclpattern)

    def shutdown(self):
        super().shutdown()

    def query_room(self, room):
        """
        Query a room for information.

        :param room:
            The channel name to query for.
        :returns:
            An instance of :class:`~IRCMUCRoom`.
        """
        return IRCMUCRoom(room, bot=self, aclpattern=self.aclpattern)

    @property
    def mode(self):
        return 'irc'

    def rooms(self):
        """
        Return a list of rooms the bot is currently in.

        :returns:
            A list of :class:`~IRCMUCRoom` instances.
        """

        channels = self.conn.channels.keys()
        return [IRCMUCRoom(channel, self, aclpattern=self.aclpattern) for channel in channels]

    def prefix_groupchat_reply(self, message, identifier):
        message.body = '{0}: {1}'.format(identifier.nick, message.body)<|MERGE_RESOLUTION|>--- conflicted
+++ resolved
@@ -135,14 +135,8 @@
 
 
 class IRCMUCOccupant(MUCIdentifier, IRCIdentifier):
-<<<<<<< HEAD
-
-    def __init__(self, mask, room):
-        super().__init__(mask)
-=======
     def __init__(self, mask, room, aclpattern):
         super().__init__(mask, aclpattern)
->>>>>>> 607dcde5
         self._room = room
 
     @property
@@ -163,16 +157,8 @@
         return "<{} - {}>".format(self.__unicode__(), super().__repr__())
 
 
-JOIN_TIMEOUT = 30
-
-
 class IRCMUCRoom(MUCRoom):
-<<<<<<< HEAD
-
-    def __init__(self, room, bot):
-=======
     def __init__(self, room, bot, aclpattern):
->>>>>>> 607dcde5
         self._bot = bot
         self.room = room
         self.aclpattern = aclpattern
@@ -200,19 +186,6 @@
             password = ""
 
         self.connection.join(self.room, key=password)
-<<<<<<< HEAD
-=======
-        for attempt in range(JOIN_TIMEOUT):
-            time.sleep(.5)
-            if self.joined:
-                break
-            time.sleep(.5)
-        else:
-            log.error("Timeout: Could not join %s", self.room)
-            return
-
-        self._bot.callback_room_joined(self)
->>>>>>> 607dcde5
         log.info("Joined room {}".format(self.room))
 
     def leave(self, reason=None):
@@ -312,11 +285,7 @@
         occupants = []
         try:
             for nick in self._bot.conn.channels[self.room].users():
-<<<<<<< HEAD
-                occupants.append(IRCMUCOccupant(mask=nick, room=self.room))
-=======
                 occupants.append(IRCMUCOccupant(nick, room=self.room, aclpattern=self.aclpattern))
->>>>>>> 607dcde5
         except KeyError:
             raise RoomNotJoinedError("Must be in a room in order to \
                                      see occupants.")
@@ -589,13 +558,9 @@
         reconnect_on_disconnect = getattr(config, 'IRC_RECONNECT_ON_DISCONNECT', 5)
 
         self.bot_identifier = IRCIdentifier(
-<<<<<<< HEAD
-            nickname + '!' + nickname + '@' + server)
-=======
             nickname + '!' + nickname + '@' + server,
             self.aclpattern
         )
->>>>>>> 607dcde5
         super().__init__(config)
         self.conn = IRCConnection(callback=self,
                                   nickname=nickname,
