--- conflicted
+++ resolved
@@ -8,9 +8,18 @@
 from errbot.utils import get_sender_username, xhtml2txt, get_jid_from_message, utf8, parse_jid
 from errbot.templating import tenv
 import traceback
-<<<<<<< HEAD
-from errbot.utils import get_jid_from_message, utf8
-from config import BOT_ADMINS, BOT_ASYNC, BOT_PREFIX, ACCESS_CONTROLS
+
+from config import BOT_ADMINS, BOT_ASYNC, BOT_PREFIX
+
+try:
+    from config import ACCESS_CONTROLS_DEFAULT
+except ImportError:
+    ACCESS_CONTROLS_DEFAULT = {}
+
+try:
+    from config import ACCESS_CONTROLS
+except ImportError:
+    ACCESS_CONTROLS = {}
 
 try:
     from config import BOT_ALT_PREFIXES
@@ -26,20 +35,6 @@
     from config import BOT_ALT_PREFIX_CASEINSENSITIVE
 except ImportError:
     BOT_ALT_PREFIX_CASEINSENSITIVE = False
-=======
-
-from config import BOT_ADMINS, BOT_ASYNC, BOT_PREFIX
-
-try:
-    from config import ACCESS_CONTROLS_DEFAULT
-except ImportError:
-    ACCESS_CONTROLS_DEFAULT = {}
-
-try:
-    from config import ACCESS_CONTROLS
-except ImportError:
-    ACCESS_CONTROLS = {}
->>>>>>> b973a17d
 
 try:
     from config import DIVERT_TO_PRIVATE
